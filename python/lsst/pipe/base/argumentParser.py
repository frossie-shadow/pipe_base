--- conflicted
+++ resolved
@@ -230,21 +230,8 @@
             help="path to input calibration repository, relative to $%s" % (DEFAULT_CALIB_NAME,))
         self.add_argument("--output", dest="rawOutput",
             help="path to output data repository (need not exist), relative to $%s" % (DEFAULT_OUTPUT_NAME,))
-<<<<<<< HEAD
-=======
         self.add_argument("--rerun", dest="rawRerun", metavar="[INPUT:]OUTPUT",
             help="path to rerun data repository (need not exist), relative to $%s" % (DEFAULT_RERUN_NAME,))
-        self.add_argument("--id", nargs="*", action=IdValueAction,
-            help="data ID, e.g. --id visit=12345 ccd=1,2", metavar="KEY=VALUE1[^VALUE2[^VALUE3...]")
-        if isinstance(datasetType, DatasetArgument):
-            self._datasetType = None
-            self.add_argument("--datasettype", dest="datasetType",
-                required=datasetType.required,
-                help=datasetType.help,
-                default=datasetType.default)
-        else:
-            self._datasetType = datasetType
->>>>>>> 85ff576b
         self.add_argument("-c", "--config", nargs="*", action=ConfigValueAction,
             help="config override(s), e.g. -c foo=newfoo bar.baz=3", metavar="NAME=VALUE")
         self.add_argument("-C", "--configfile", dest="configfile", nargs="*", action=ConfigFileAction,
@@ -350,12 +337,7 @@
         
         namespace.config = config
         namespace.log = log if log is not None else pexLog.Log.getDefaultLog()
-<<<<<<< HEAD
-        mapperClass = dafPersist.Butler.getMapperClass(inputRoot)
-=======
-        namespace.dataIdList = []
         mapperClass = dafPersist.Butler.getMapperClass(namespace.input)
->>>>>>> 85ff576b
         namespace.camera = mapperClass.getCameraName()
         namespace.obsPkg = mapperClass.getEupsProductName()
 
@@ -371,12 +353,6 @@
 
         namespace = argparse.ArgumentParser.parse_args(self, args=args, namespace=namespace)
         del namespace.configfile
-<<<<<<< HEAD
-
-        namespace.calib  = _fixPath(DEFAULT_CALIB_NAME,  namespace.calib)
-        namespace.output = _fixPath(DEFAULT_OUTPUT_NAME, namespace.output)
-=======
-        del namespace.id
         
         namespace.calib  = _fixPath(DEFAULT_CALIB_NAME,  namespace.rawCalib)
         namespace.output = _fixPath(DEFAULT_OUTPUT_NAME, namespace.rawOutput)
@@ -405,7 +381,6 @@
         else:
             namespace.rerun = None
         del namespace.rawRerun
->>>>>>> 85ff576b
         
         namespace.log.info("input=%s"  % (namespace.input,))
         namespace.log.info("calib=%s"  % (namespace.calib,))
