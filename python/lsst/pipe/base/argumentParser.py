--- conflicted
+++ resolved
@@ -249,19 +249,12 @@
         self.add_argument("--show", nargs="*", choices="config data exit".split(), default=(),
             help="display final configuration and/or data IDs to stdout? If exit, then don't process data.")
         self.add_argument("-j", "--processes", type=int, default=1, help="Number of processes to use")
-<<<<<<< HEAD
-        self.add_argument("--clobber-repo", action="store_true", dest="clobberRepo", default=False,
-                          help="remove and re-create the output directory if it already exists")
-        self.add_argument("--clobber-config", action="store_true", dest="clobberConfig", default=False,
-                          help="backup and then overwrite existing config files instead of checking them")
-=======
         self.add_argument("--clobber-output", action="store_true", dest="clobberOutput", default=False,
                           help=("remove and re-create the output directory if it already exists "
                                 "(safe with -j, but not all other forms of parallel execution)"))
         self.add_argument("--clobber-config", action="store_true", dest="clobberConfig", default=False,
                           help=("backup and then overwrite existing config files instead of checking them "
                                 "(safe with -j, but not all other forms of parallel execution)"))
->>>>>>> 7c27fb0a
 
     def add_id_argument(self, name, datasetType, help, level=None, doMakeDataRefList=True,
         ContainerClass=DataIdContainer):
@@ -370,7 +363,6 @@
 
         namespace = argparse.ArgumentParser.parse_args(self, args=args, namespace=namespace)
         del namespace.configfile
-<<<<<<< HEAD
         
         namespace.calib = _fixPath(DEFAULT_CALIB_NAME,  namespace.rawCalib)
         if namespace.rawOutput:
@@ -406,19 +398,10 @@
         del namespace.rawCalib
         del namespace.rawOutput
         del namespace.rawRerun
-=======
-
-        namespace.calib  = _fixPath(DEFAULT_CALIB_NAME,  namespace.calib)
-        namespace.output = _fixPath(DEFAULT_OUTPUT_NAME, namespace.output)
->>>>>>> 7c27fb0a
         
         if namespace.clobberOutput:
             if namespace.output is None:
-<<<<<<< HEAD
-                self.error("--clobber-repo is only valid with --output or --rerun")
-=======
-                self.error("--clobber-output is only valid with --output")
->>>>>>> 7c27fb0a
+                self.error("--clobber-output is only valid with --output or --rerun")
             elif namespace.output == namespace.input:
                 self.error("--clobber-output is not valid when the output and input repos are the same")
             if os.path.exists(namespace.output):
