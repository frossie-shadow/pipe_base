--- conflicted
+++ resolved
@@ -184,16 +184,6 @@
     """A task that can be executed from the command line
     
     Subclasses must specify the following attribute:
-<<<<<<< HEAD
-    _DefaultName: default name used for this task
-
-    Subclasses may also define:
-    overrides:  a list of config overrides (files or functions) to be applied after camera-specific
-                overrides but before command-line overrides (see also ArgumentParser.parse_args).
-    """
-
-    overrides = ()
-=======
     * ConfigClass: configuration class for your task (an instance of pex_config Config)
     * _DefaultName: default name used for this task
     
@@ -218,17 +208,11 @@
         wiping out changes made in ConfigClass.setDefaults.  See LSST ticket #2282 for more discussion.
         """
         pass
->>>>>>> 5b1f31b8
 
     @classmethod
     def parseAndRun(cls, args=None, config=None, log=None, doReturnResults=False):
         """Parse an argument list and run the command
 
-<<<<<<< HEAD
-        @param args: list of command-line arguments; if None use sys.argv
-        @param config: config for task (instance of pex_config Config); if None use cls.ConfigClass()
-        @param log: log (instance of pex_logging Log); if None use the default log
-=======
         @param args     list of command-line arguments; if None use sys.argv
         @param config   config for task (instance of pex_config Config); if None use cls.ConfigClass()
         @param log      log (instance of pex_logging Log); if None use the default log
@@ -236,36 +220,21 @@
             This is only intended for unit tests and similar use.
             It can easily exhaust memory (if the task returns enough data and you call it enough times)
             and it will fail when using multiprocessing if the returned data cannot be pickled.
->>>>>>> 5b1f31b8
 
         @return a Struct containing:
         - argumentParser: the argument parser
         - parsedCmd: the parsed command returned by argumentParser.parse_args
-<<<<<<< HEAD
-        - task: the instantiated task
-        The return values are primarily for testing and debugging
-        
-        The parsedCmd object is also attached as an instance variable of the task.
-=======
         - taskRunner: the task runner used to run the task
         - resultList: results returned by cls.RunnerClass.run, one entry per invocation.
             This will typically be a list of None unless doReturnResults is True;
             see cls.RunnerClass (TaskRunner by default) for more information.
->>>>>>> 5b1f31b8
         """
         argumentParser = cls._makeArgumentParser()
         if config is None:
             config = cls.ConfigClass()
-<<<<<<< HEAD
-        parsedCmd = argumentParser.parse_args(config=config, args=args, log=log, overrides=cls.overrides)
-        task = cls(name = cls._DefaultName, config = parsedCmd.config, log = parsedCmd.log)
-        task.parsedCmd = parsedCmd
-        task.runDataRefList(parsedCmd.dataRefList, doRaise=parsedCmd.doraise)
-=======
         parsedCmd = argumentParser.parse_args(config=config, args=args, log=log, override=cls.applyOverrides)
         taskRunner = cls.RunnerClass(TaskClass=cls, parsedCmd=parsedCmd, doReturnResults=doReturnResults)
         resultList = taskRunner.run(parsedCmd)
->>>>>>> 5b1f31b8
         return Struct(
             argumentParser = argumentParser,
             parsedCmd = parsedCmd,
@@ -277,49 +246,6 @@
     def _makeArgumentParser(cls):
         """Create an argument parser
 
-<<<<<<< HEAD
-        Subclasses may wish to override, e.g. to change the dataset type or data ref level
-        """
-        return ArgumentParser(name=cls._DefaultName)
-    
-    def runDataRefList(self, dataRefList, doRaise=False, aggregateResults=False):
-        """Execute the parsed command on a sequence of dataRefs,
-        including writing the config and metadata.
-        """
-        name = self._DefaultName
-        if aggregateResults:
-            results = []
-        else:
-            results = None
-        for dataRef in dataRefList:
-            try:
-                configName = self._getConfigName()
-                if configName is not None:
-                    dataRef.put(self.config, configName)
-            except Exception, e:
-                self.log.log(self.log.WARN, "Could not persist config for dataId=%s: %s" % \
-                    (dataRef.dataId, e,))
-            if doRaise:
-                result = self.run(dataRef)
-            else:
-                try:
-                    result = self.run(dataRef)
-                except Exception, e:
-                    self.log.log(self.log.FATAL, "Failed on dataId=%s: %s" % (dataRef.dataId, e))
-                    if not isinstance(e, TaskError):
-                        traceback.print_exc(file=sys.stderr)
-            if aggregateResults:
-                results.append(result)
-            try:
-                metadataName = self._getMetadataName()
-                if metadataName is not None:
-                    dataRef.put(self.getFullMetadata(), metadataName)
-            except Exception, e:
-                self.log.log(self.log.WARN, "Could not persist metadata for dataId=%s: %s" % \
-                    (dataRef.dataId, e,))
-        return results
-    
-=======
         Subclasses may wish to override, e.g. to change the dataset type or data
         ref level or add additional identifiers.  If additional identifiers are
         added, you might also want to adjust the cls.RunnerClass.getTargetList()
@@ -348,7 +274,6 @@
         except Exception, e:
             self.log.warn("Could not persist metadata for dataId=%s: %s" % (dataRef.dataId, e,))
 
->>>>>>> 5b1f31b8
     def _getConfigName(self):
         """Return the name of the config dataset, or None if config is not persisted
         """
